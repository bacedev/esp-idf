Peripherals API
***************

:link_to_translation:`zh_CN:[中文]`

.. toctree::
    :maxdepth: 1

<<<<<<< HEAD
   ADC <adc>
   CAN <can>
   DAC <dac>
   GPIO (including RTC low power I/O) <gpio>
   I2C <i2c>
   I2S <i2s>
   LED Control <ledc>
   MCPWM <mcpwm>
   Pulse Counter <pcnt>
   Remote Control <rmt>
   SDMMC Host <sdmmc_host>
   SD SPI Host <sdspi_host>
   SDIO Slave <sdio_slave>
   Sigma-delta Modulation <sigmadelta>
   SPI Master <spi_master>
   SPI Slave <spi_slave>
   Temp sensor <temp_sensor>
   Timer <timer>
   Touch Sensor <touch_pad>
   UART <uart>
=======
    ADC <adc>
    CAN <can>
    DAC <dac>
    GPIO (including RTC low power I/O) <gpio>
    I2C <i2c>
    I2S <i2s>
    LED Control <ledc>
    MCPWM <mcpwm>
    Pulse Counter <pcnt>
    Remote Control <rmt>
    SD SPI Host <sdspi_host>
    SDIO Slave <sdio_slave>
    SDMMC Host <sdmmc_host>
    Sigma-delta Modulation <sigmadelta>
    SPI Master <spi_master>
    SPI Slave <spi_slave>
    Timer <timer>
    Touch Sensor <touch_pad>
    UART <uart>
>>>>>>> 74c2eb3a

Code examples for this API section are provided in the :example:`peripherals` directory of ESP-IDF examples.<|MERGE_RESOLUTION|>--- conflicted
+++ resolved
@@ -6,28 +6,6 @@
 .. toctree::
     :maxdepth: 1
 
-<<<<<<< HEAD
-   ADC <adc>
-   CAN <can>
-   DAC <dac>
-   GPIO (including RTC low power I/O) <gpio>
-   I2C <i2c>
-   I2S <i2s>
-   LED Control <ledc>
-   MCPWM <mcpwm>
-   Pulse Counter <pcnt>
-   Remote Control <rmt>
-   SDMMC Host <sdmmc_host>
-   SD SPI Host <sdspi_host>
-   SDIO Slave <sdio_slave>
-   Sigma-delta Modulation <sigmadelta>
-   SPI Master <spi_master>
-   SPI Slave <spi_slave>
-   Temp sensor <temp_sensor>
-   Timer <timer>
-   Touch Sensor <touch_pad>
-   UART <uart>
-=======
     ADC <adc>
     CAN <can>
     DAC <dac>
@@ -44,9 +22,9 @@
     Sigma-delta Modulation <sigmadelta>
     SPI Master <spi_master>
     SPI Slave <spi_slave>
+    Temp sensor <temp_sensor>
     Timer <timer>
     Touch Sensor <touch_pad>
     UART <uart>
->>>>>>> 74c2eb3a
 
 Code examples for this API section are provided in the :example:`peripherals` directory of ESP-IDF examples.