--- conflicted
+++ resolved
@@ -186,11 +186,7 @@
         l2cble_notify_le_connection(p_lcb->remote_bd_addr);
     }
 #endif
-<<<<<<< HEAD
-   L2CAP_TRACE_DEBUG ("L2CAP - rcv_cid CID: 0x%04x\n", rcv_cid);
-=======
     L2CAP_TRACE_DEBUG ("L2CAP - rcv_cid CID: 0x%04x\n", rcv_cid);
->>>>>>> 19273c7b
     /* Find the CCB for this CID */
     if (rcv_cid >= L2CAP_BASE_APPL_CID) {
         if ((p_ccb = l2cu_find_ccb_by_cid (p_lcb, rcv_cid)) == NULL) {
