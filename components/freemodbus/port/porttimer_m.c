--- conflicted
+++ resolved
@@ -66,37 +66,12 @@
 
 static void IRAM_ATTR vTimerGroupIsr(void *param)
 {
-<<<<<<< HEAD
-    // Retrieve the interrupt status and the counter value
-    // from the timer that reported the interrupt
-#if CONFIG_IDF_TARGET_ESP32
-    uint32_t intr_status = MB_TG[usTimerGroupIndex]->int_st_timers.val;
-#elif CONFIG_IDF_TARGET_ESP32S2BETA
-    uint32_t intr_status = MB_TG[usTimerGroupIndex]->int_st.val;
-#endif
-    if (intr_status & BIT(usTimerIndex)) {
-#if CONFIG_IDF_TARGET_ESP32
-        MB_TG[usTimerGroupIndex]->int_clr_timers.val |= BIT(usTimerIndex);
-#elif CONFIG_IDF_TARGET_ESP32S2BETA
-        MB_TG[usTimerGroupIndex]->int_clr.val |= BIT(usTimerIndex);
-#endif
-#if CONFIG_IDF_TARGET_ESP32
-        MB_TG[usTimerGroupIndex]->hw_timer[usTimerIndex].update = 1;
-#elif CONFIG_IDF_TARGET_ESP32S2BETA
-        MB_TG[usTimerGroupIndex]->hw_timer[usTimerIndex].update.update = 1;
-#endif
-        (void)pxMBMasterPortCBTimerExpired(); // Timer expired callback function
-        // Enable alarm
-        MB_TG[usTimerGroupIndex]->hw_timer[usTimerIndex].config.alarm_en = TIMER_ALARM_EN;
-    }
-=======
     assert((int)param == usTimerIndex);
     // Retrieve the the counter value from the timer that reported the interrupt
     timer_group_intr_clr_in_isr(usTimerGroupIndex, usTimerIndex);
     (void)pxMBMasterPortCBTimerExpired(); // Timer expired callback function
     // Enable alarm
     timer_group_enable_alarm_in_isr(usTimerGroupIndex, usTimerIndex);
->>>>>>> 74c2eb3a
 }
 
 /* ----------------------- Start implementation -----------------------------*/
